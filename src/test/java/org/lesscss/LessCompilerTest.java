/* Copyright 2011-2012 The Apache Software Foundation.
 *
 * Licensed under the Apache License, Version 2.0 (the "License");
 * you may not use this file except in compliance with the License.
 * You may obtain a copy of the License at
 *
 *      http://www.apache.org/licenses/LICENSE-2.0
 *
 * Unless required by applicable law or agreed to in writing, software
 * distributed under the License is distributed on an "AS IS" BASIS,
 * WITHOUT WARRANTIES OR CONDITIONS OF ANY KIND, either express or implied.
 * See the License for the specific language governing permissions and
 * limitations under the License.
 */
package org.lesscss;

import static org.junit.Assert.assertEquals;
import static org.junit.Assert.assertTrue;
import static org.mockito.Matchers.anyObject;
import static org.mockito.Matchers.anyString;
import static org.mockito.Mockito.verify;
import static org.powermock.api.mockito.PowerMockito.mockStatic;
import static org.powermock.api.mockito.PowerMockito.verifyNew;
import static org.powermock.api.mockito.PowerMockito.verifyStatic;
import static org.powermock.api.mockito.PowerMockito.when;
import static org.powermock.api.mockito.PowerMockito.whenNew;

import java.io.ByteArrayOutputStream;
import java.io.File;
import java.io.IOException;
import java.io.InputStream;
import java.io.InputStreamReader;
import java.io.SequenceInputStream;
import java.net.URL;
import java.net.URLConnection;
import java.util.Arrays;
import java.util.Collections;
import java.util.List;

import org.apache.commons.io.FileUtils;
import org.apache.commons.lang3.reflect.FieldUtils;
import org.junit.Before;
import org.junit.Ignore;
import org.junit.Test;
import org.junit.runner.RunWith;
import org.lesscss.logging.LessLogger;
import org.mockito.Mock;
import org.mozilla.javascript.Context;
import org.mozilla.javascript.Function;
import org.mozilla.javascript.JavaScriptException;
import org.mozilla.javascript.Script;
import org.mozilla.javascript.Scriptable;
import org.mozilla.javascript.ScriptableObject;
import org.mozilla.javascript.tools.shell.Global;
import org.powermock.core.classloader.annotations.PrepareForTest;
import org.powermock.modules.junit4.PowerMockRunner;
import org.lesscss.LessCompiler;
import org.lesscss.LessException;
import org.lesscss.LessSource;

@PrepareForTest({Context.class, FileUtils.class, LessCompiler.class})
@RunWith(PowerMockRunner.class)
public class LessCompilerTest {

	private static final String COMPILE_STRING = "function doIt(input, compress) { var result; var parser = new less.Parser(); parser.parse(input, function(e, tree) { if (e instanceof Object) { throw e; } ; result = tree.toCSS({compress: compress}); }); return result; }";
    
    private LessCompiler lessCompiler;
    
    @Mock private LessLogger logger;
    
    @Mock private Context cx;
    @Mock private Global global;
    @Mock private Scriptable scope;
    @Mock private InterpretedFunction compiler;
    
    @Mock private URL envJsFile;
    @Mock private URLConnection envJsURLConnection;
    private static final String envJsURLToString = "env.rhino.js";
    @Mock private InputStream envJsInputStream;
    @Mock private InputStreamReader envJsInputStreamReader;
    
    @Mock private URL lessJsFile;
    @Mock private URLConnection lessJsURLConnection;
    private static final String lessJsURLToString = "less-rhino-1.7.0.js";
    @Mock private InputStream lessJsInputStream;
    @Mock private InputStreamReader lessJsInputStreamReader;
    
    @Mock private File inputFile;
    @Mock private File outputFile;
    @Mock private LessSource lessSource;
    
    @Mock private ScriptableObject compileScope;
    @Mock private ByteArrayOutputStream out;
    
    private String less = "less";
    private String css = "css";
    
    public abstract static class InterpretedFunction implements Script, Function {}
    
    @Before
    public void setUp() throws Exception {
        lessCompiler = new LessCompiler();
        
        when(logger.isDebugEnabled()).thenReturn(false);
        FieldUtils.writeField(lessCompiler, "logger", logger, true);
    }
    
    @Test
    public void testNewLessCompiler() throws Exception {
<<<<<<< HEAD
        assertEquals(LessCompiler.class.getClassLoader().getResource("META-INF/env.rhino.js"), FieldUtils.readField(lessCompiler, "envJs", true));
        assertEquals(LessCompiler.class.getClassLoader().getResource("META-INF/less-2.6.0.js"), FieldUtils.readField(lessCompiler, "lessJs", true));
=======
        assertEquals(LessCompiler.class.getClassLoader().getResource("META-INF/less-rhino-1.7.0.js"), FieldUtils.readField(lessCompiler, "lessJs", true));
        assertEquals(LessCompiler.class.getClassLoader().getResource("META-INF/lessc-rhino-1.7.0.js"), FieldUtils.readField(lessCompiler, "lesscJs", true));
>>>>>>> a7102a49
        assertEquals(Collections.EMPTY_LIST, FieldUtils.readField(lessCompiler, "customJs", true));
    }
    
    @Test(expected = IllegalArgumentException.class)
    public void testSetEnvJs() throws Exception {
        URL envJsFile = new File("my-env.js").toURI().toURL();
        lessCompiler.setEnvJs(envJsFile);
        assertEquals(envJsFile, lessCompiler.getEnvJs());
    }
    
    @Test
    public void testSetLessJs() throws Exception {
        URL lessJsFile = new File("my-less.js").toURI().toURL();
        lessCompiler.setLessJs(lessJsFile);
        assertEquals(lessJsFile, lessCompiler.getLessJs());
    }
    
    @Test
    public void testSetCustomJs() throws Exception {
        URL customJsFile = new File("my-custom.js").toURI().toURL();
        lessCompiler.setCustomJs(customJsFile);
        assertEquals(1, lessCompiler.getCustomJs().size());
        assertTrue(lessCompiler.getCustomJs().contains(customJsFile));
    }
    
    @Test
    public void testSetCustomJsList() throws Exception {
        URL customJsFile1 = new File("my-custom-1.js").toURI().toURL();
        URL customJsFile2 = new File("my-custom-2.js").toURI().toURL();
        List<URL> customJsFiles = Arrays.asList(customJsFile1, customJsFile2);
        lessCompiler.setCustomJs(customJsFiles);
        assertEquals(2, lessCompiler.getCustomJs().size());
        assertEquals(customJsFile1, lessCompiler.getCustomJs().get(0));
        assertEquals(customJsFile2, lessCompiler.getCustomJs().get(1));
    }    
    
    @Test
    @Ignore
    public void testInit() throws Exception {
        mockStatic(Context.class);
        when(Context.enter()).thenReturn(cx);
        
        whenNew(Global.class).withNoArguments().thenReturn(global);
        
        when(cx.initStandardObjects(global)).thenReturn(scope);
        when(cx.compileReader(lessJsInputStreamReader, lessJsURLToString, 1, null)).thenReturn(compiler);
        
        when(envJsFile.openConnection()).thenReturn(envJsURLConnection);
        when(envJsFile.toString()).thenReturn(envJsURLToString);
        when(envJsURLConnection.getInputStream()).thenReturn(envJsInputStream);
        whenNew(InputStreamReader.class).withArguments(envJsInputStream).thenReturn(envJsInputStreamReader);
        
        when(lessJsFile.openConnection()).thenReturn(lessJsURLConnection);
        when(lessJsFile.toString()).thenReturn(lessJsURLToString);
        when(lessJsURLConnection.getInputStream()).thenReturn(lessJsInputStream);
        whenNew(InputStreamReader.class).withArguments(lessJsInputStream).thenReturn(lessJsInputStreamReader);

        lessCompiler.setLessJs(lessJsFile);
        lessCompiler.init();
        
        verifyStatic();
        Context.enter();
        //verify(cx).setOptimizationLevel(-1);
        verify(cx).setLanguageVersion(Context.VERSION_1_7);
        
        verifyNew(Global.class).withNoArguments();
        verify(global).init(cx);
        
        // verify(envJsFile).openConnection();
        //verify(envJsURLConnection).getInputStream();
        //verifyNew(InputStreamReader.class).withArguments(envJsInputStream);
        //verify(cx).evaluateReader(scope, envJsInputStreamReader, envJsURLToString, 1, null);
        
        // verify(lessJsFile).openConnection();
        verify(lessJsURLConnection).getInputStream();
        verify(cx).compileReader(null, lessJsURLToString, 1, null);
    }
    
    @Test(expected = IllegalArgumentException.class)
    public void testInitThrowsIllegalArgumentExceptionWhenNotAbleToInitilize() throws Exception {
        mockStatic(Context.class);
        when(Context.enter()).thenReturn(cx);
        
        whenNew(Global.class).withNoArguments().thenReturn(global);
        
        when(cx.initStandardObjects(global)).thenReturn(scope);
        when(cx.compileReader(lessJsInputStreamReader, lessJsURLToString, 1, null)).thenReturn(compiler);
        
        when(envJsFile.openConnection()).thenThrow(new IOException());
        
        lessCompiler.setEnvJs(envJsFile);
        lessCompiler.setLessJs(lessJsFile);
        lessCompiler.init();
        
        verifyStatic();
        Context.enter();
        verify(cx).setOptimizationLevel(-1);
        verify(cx).setLanguageVersion(Context.VERSION_1_7);
        
        verifyNew(Global.class).withNoArguments();
        verify(global).init(cx);
        
        verify(envJsFile).openConnection();
        
        verify(logger).error(anyString(), (Throwable) anyObject());
    }
    
    @Test
    @Ignore
    public void testCompileStringWhenNotInitialized() throws Exception {
        mockStatic(Context.class);
        when(Context.enter()).thenReturn(cx);
        
        whenNew(Global.class).withNoArguments().thenReturn(global);
        
        when(cx.initStandardObjects(global)).thenReturn(scope);
        when(cx.compileReader(null, lessJsURLToString, 1, null)).thenReturn(compiler);
        
        when(envJsFile.openConnection()).thenReturn(envJsURLConnection);
        when(envJsFile.toString()).thenReturn(envJsURLToString);
        when(envJsURLConnection.getInputStream()).thenReturn(envJsInputStream);
        
        when(lessJsFile.openConnection()).thenReturn(lessJsURLConnection);
        when(lessJsFile.toString()).thenReturn(lessJsURLToString);
        when(lessJsURLConnection.getInputStream()).thenReturn(lessJsInputStream);
        whenNew(InputStreamReader.class).withArguments(lessJsInputStream).thenReturn(lessJsInputStreamReader);        

    	when(cx.newObject(scope)).thenReturn(compileScope);
    	whenNew(ByteArrayOutputStream.class).withNoArguments().thenReturn(out);
    	when(out.toString()).thenReturn(css);
        
        lessCompiler.setLessJs(lessJsFile);
        
        assertEquals(css, lessCompiler.compile(less));
        
        //verifyStatic();
        //verify(cx).setOptimizationLevel(-1);
        verify(cx).setLanguageVersion(Context.VERSION_1_7);
        
        verifyNew(Global.class).withNoArguments();
        verify(global).init(cx);
        
        // verify(envJsFile).openConnection();
        //verify(envJsURLConnection).getInputStream();
        //verifyNew(InputStreamReader.class).withArguments(envJsInputStream);
        //verify(cx).evaluateReader(scope, envJsInputStreamReader, envJsURLToString, 1, null);
        
        // verify(lessJsFile).openConnection();
        verify(lessJsURLConnection).getInputStream();
        verify(cx).compileReader(null, lessJsURLToString, 1, null);
                
        verify(compiler).call(cx, compileScope, null, new Object[] {});
    }
    
    @Test
    public void testCompileStringToString() throws Exception {
        mockStatic(Context.class);
        when(Context.enter()).thenReturn(cx);
        FieldUtils.writeField(lessCompiler, "scope", scope, true);
        FieldUtils.writeField(lessCompiler, "compiler", compiler, true);
        FieldUtils.writeField(lessCompiler, "out", out, true);
    	when(cx.newObject(scope)).thenReturn(compileScope);
        
    	when(out.toString()).thenReturn(css);
        
        assertEquals(css, lessCompiler.compile(less));
        
        verify(compiler).call(cx, compileScope, null, new Object[] {});
    }
    
    @Test
    @Ignore
    public void testCompileFileToString() throws Exception {
        mockStatic(Context.class);
        when(Context.enter()).thenReturn(cx);
        FieldUtils.writeField(lessCompiler, "scope", scope, true);
        FieldUtils.writeField(lessCompiler, "compiler", compiler, true);
        FieldUtils.writeField(lessCompiler, "out", out, true);
    	when(cx.newObject(scope)).thenReturn(compileScope);
        
        whenNew(LessSource.class).withArguments(inputFile).thenReturn(lessSource);
        when(lessSource.getNormalizedContent()).thenReturn(less);
        
    	when(out.toString()).thenReturn(css);
        
        assertEquals(css, lessCompiler.compile(inputFile));
        
        verify(compiler).call(cx, compileScope, null, new Object[] {});
    }
    
    @Test
    @Ignore
    public void testCompileFileToFile() throws Exception {
        mockStatic(Context.class);
        when(Context.enter()).thenReturn(cx);
        FieldUtils.writeField(lessCompiler, "scope", scope, true);
        FieldUtils.writeField(lessCompiler, "compiler", compiler, true);
        FieldUtils.writeField(lessCompiler, "out", out, true);
    	when(cx.newObject(scope)).thenReturn(compileScope);
        
        whenNew(LessSource.class).withArguments(inputFile).thenReturn(lessSource);
        when(lessSource.getNormalizedContent()).thenReturn(less);
        
    	when(out.toString()).thenReturn(css);
        
        mockStatic(FileUtils.class);
        
        lessCompiler.compile(inputFile, outputFile);
                
        verify(compiler).call(cx, compileScope, null, new Object[] {});
        
        verifyStatic();
        FileUtils.writeStringToFile(outputFile, css, (String) null);
    }
    
    @Test
    @Ignore
    public void testCompileFileToFileWithForceTrue() throws Exception {
        mockStatic(Context.class);
        when(Context.enter()).thenReturn(cx);
        FieldUtils.writeField(lessCompiler, "scope", scope, true);
        FieldUtils.writeField(lessCompiler, "compiler", compiler, true);
        FieldUtils.writeField(lessCompiler, "out", out, true);
    	when(cx.newObject(scope)).thenReturn(compileScope);
        
        whenNew(LessSource.class).withArguments(inputFile).thenReturn(lessSource);
        when(lessSource.getNormalizedContent()).thenReturn(less);
        
    	when(out.toString()).thenReturn(css);
        
        mockStatic(FileUtils.class);
        
        lessCompiler.compile(inputFile, outputFile, true);
                
        verify(compiler).call(cx, compileScope, null, new Object[] {});
        
        verifyStatic();
        FileUtils.writeStringToFile(outputFile, css, (String) null);
    }
    
    @Test
    @Ignore
    public void testCompileFileToFileWithForceFalseAndOutputNotExists() throws Exception {
        mockStatic(Context.class);
        when(Context.enter()).thenReturn(cx);
        FieldUtils.writeField(lessCompiler, "scope", scope, true);
        FieldUtils.writeField(lessCompiler, "compiler", compiler, true);
        FieldUtils.writeField(lessCompiler, "out", out, true);
    	when(cx.newObject(scope)).thenReturn(compileScope);
        
        when(outputFile.exists()).thenReturn(false);
        
        whenNew(LessSource.class).withArguments(inputFile).thenReturn(lessSource);
        when(lessSource.getNormalizedContent()).thenReturn(less);
        
    	when(out.toString()).thenReturn(css);
        
        mockStatic(FileUtils.class);
        
        lessCompiler.compile(inputFile, outputFile, false);
        
        verify(outputFile).exists();
                
        verify(compiler).call(cx, compileScope, null, new Object[] {});
        
        verifyStatic();
        FileUtils.writeStringToFile(outputFile, css, (String) null);
    }
    
    @Test
    @Ignore
    public void testCompileFileToFileWithForceFalseAndOutputExistsAndLessSourceModified() throws Exception {
        mockStatic(Context.class);
        when(Context.enter()).thenReturn(cx);
        FieldUtils.writeField(lessCompiler, "scope", scope, true);
        FieldUtils.writeField(lessCompiler, "compiler", compiler, true);
        FieldUtils.writeField(lessCompiler, "out", out, true);
    	when(cx.newObject(scope)).thenReturn(compileScope);
        
        when(outputFile.exists()).thenReturn(true);
        when(outputFile.lastModified()).thenReturn(1l);
        
        when(inputFile.lastModified()).thenReturn(2l);
                
    	when(out.toString()).thenReturn(css);
        
        mockStatic(FileUtils.class);
        
        lessCompiler.compile(inputFile, outputFile, false);
                
        verify(outputFile).exists();
        verify(outputFile).lastModified();
                
        verify(compiler).call(cx, compileScope, null, new Object[] {});
        
        verifyStatic();
        FileUtils.writeStringToFile(outputFile, css, (String) null);
    }
    
    @Test
    @Ignore
    public void testCompileFileToFileWithForceFalseAndOutputExistsAndLessSourceNotModified() throws Exception {
        mockStatic(Context.class);
        when(Context.enter()).thenReturn(cx);
        FieldUtils.writeField(lessCompiler, "scope", scope, true);
        FieldUtils.writeField(lessCompiler, "compiler", compiler, true);
        FieldUtils.writeField(lessCompiler, "out", out, true);
    	when(cx.newObject(scope)).thenReturn(compileScope);
        
        whenNew(LessSource.class).withArguments(inputFile).thenReturn(lessSource);
        
        when(outputFile.exists()).thenReturn(true);
        when(outputFile.lastModified()).thenReturn(2l);
        
        when(lessSource.getLastModifiedIncludingImports()).thenReturn(1l);
        
        lessCompiler.compile(inputFile, outputFile, false);
                
        verify(outputFile).exists();
        verify(outputFile).lastModified();
        
    }
    
    @Test
    public void testCompileLessSourceToString() throws Exception {
        mockStatic(Context.class);
        when(Context.enter()).thenReturn(cx);
        FieldUtils.writeField(lessCompiler, "scope", scope, true);
        FieldUtils.writeField(lessCompiler, "compiler", compiler, true);
        FieldUtils.writeField(lessCompiler, "out", out, true);
    	when(cx.newObject(scope)).thenReturn(compileScope);
        
        when(lessSource.getNormalizedContent()).thenReturn(less);
        
    	when(out.toString()).thenReturn(css);
        
        assertEquals(css, lessCompiler.compile(lessSource));
        
        verify(lessSource).getNormalizedContent();
        
        verify(compiler).call(cx, compileScope, null, new Object[] {});
    }
    
    @Test
    public void testCompileLessSourceToFile() throws Exception {
        mockStatic(Context.class);
        when(Context.enter()).thenReturn(cx);
        FieldUtils.writeField(lessCompiler, "scope", scope, true);
        FieldUtils.writeField(lessCompiler, "compiler", compiler, true);
        FieldUtils.writeField(lessCompiler, "out", out, true);
    	when(cx.newObject(scope)).thenReturn(compileScope);
        
        when(lessSource.getNormalizedContent()).thenReturn(less);
        
    	when(out.toString()).thenReturn(css);
        
        mockStatic(FileUtils.class);
        
        lessCompiler.compile(lessSource, outputFile);
        
        verify(lessSource).getNormalizedContent();
        
        verify(compiler).call(cx, compileScope, null, new Object[] {});
        
        verifyStatic();
        FileUtils.writeStringToFile(outputFile, css, (String) null);
    }

    @Test
    public void testCompileLessSourceToFileWithForceTrue() throws Exception {
        mockStatic(Context.class);
        when(Context.enter()).thenReturn(cx);
        FieldUtils.writeField(lessCompiler, "scope", scope, true);
        FieldUtils.writeField(lessCompiler, "compiler", compiler, true);
        FieldUtils.writeField(lessCompiler, "out", out, true);
    	when(cx.newObject(scope)).thenReturn(compileScope);
        
        when(lessSource.getNormalizedContent()).thenReturn(less);
        
    	when(out.toString()).thenReturn(css);
        
        mockStatic(FileUtils.class);
        
        lessCompiler.compile(lessSource, outputFile, true);
        
        verify(lessSource).getNormalizedContent();
        
        verify(compiler).call(cx, compileScope, null, new Object[] {});
        
        verifyStatic();
        FileUtils.writeStringToFile(outputFile, css, (String) null);
    }
    
    @Test
    public void testCompileLessSourceToFileWithForceFalseAndOutputNotExists() throws Exception {
        mockStatic(Context.class);
        when(Context.enter()).thenReturn(cx);
        FieldUtils.writeField(lessCompiler, "scope", scope, true);
        FieldUtils.writeField(lessCompiler, "compiler", compiler, true);
        FieldUtils.writeField(lessCompiler, "out", out, true);
    	when(cx.newObject(scope)).thenReturn(compileScope);
        
        when(outputFile.exists()).thenReturn(false);
        
        when(lessSource.getNormalizedContent()).thenReturn(less);
        
    	when(out.toString()).thenReturn(css);
        
        mockStatic(FileUtils.class);
        
        lessCompiler.compile(lessSource, outputFile, false);
        
        verify(outputFile).exists();
        
        verify(lessSource).getNormalizedContent();
        
        verify(compiler).call(cx, compileScope, null, new Object[] {});
        
        verifyStatic();
        FileUtils.writeStringToFile(outputFile, css, (String) null);
    }
    
    @Test
    public void testCompileLessSourceToFileWithForceFalseAndOutputExistsAndLessSourceModified() throws Exception {
        mockStatic(Context.class);
        when(Context.enter()).thenReturn(cx);
        FieldUtils.writeField(lessCompiler, "scope", scope, true);
        FieldUtils.writeField(lessCompiler, "compiler", compiler, true);
        FieldUtils.writeField(lessCompiler, "out", out, true);
    	when(cx.newObject(scope)).thenReturn(compileScope);
        
        when(outputFile.exists()).thenReturn(true);
        when(outputFile.lastModified()).thenReturn(1l);
        
        when(lessSource.getLastModifiedIncludingImports()).thenReturn(2l);
        when(lessSource.getNormalizedContent()).thenReturn(less);
        
    	when(out.toString()).thenReturn(css);
        
        mockStatic(FileUtils.class);
        
        lessCompiler.compile(lessSource, outputFile, false);
        
        verify(outputFile).exists();
        verify(outputFile).lastModified();
        
        verify(lessSource).getLastModifiedIncludingImports();
        verify(lessSource).getNormalizedContent();
        
        verify(compiler).call(cx, compileScope, null, new Object[] {});
        
        verifyStatic();
        FileUtils.writeStringToFile(outputFile, css, (String) null);
    }
    
    @Test
    public void testCompileLessSourceToFileWithForceFalseAndOutputExistsAndLessSourceNotModified() throws Exception {
        mockStatic(Context.class);
        when(Context.enter()).thenReturn(cx);
        FieldUtils.writeField(lessCompiler, "scope", scope, true);
        FieldUtils.writeField(lessCompiler, "compiler", compiler, true);
        FieldUtils.writeField(lessCompiler, "out", out, true);
    	when(cx.newObject(scope)).thenReturn(compileScope);
        
        when(outputFile.exists()).thenReturn(true);
        when(outputFile.lastModified()).thenReturn(2l);
        
        when(lessSource.getLastModifiedIncludingImports()).thenReturn(1l);
        
        lessCompiler.compile(lessSource, outputFile, false);
        
        verify(outputFile).exists();
        verify(outputFile).lastModified();
        
        verify(lessSource).getLastModifiedIncludingImports();
    }
    
    @Test(expected = LessException.class)
    public void testCompileThrowsLessExceptionWhenCompilationFails() throws Exception {
        mockStatic(Context.class);
        when(Context.enter()).thenReturn(cx);
        FieldUtils.writeField(lessCompiler, "scope", scope, true);
        FieldUtils.writeField(lessCompiler, "compiler", compiler, true);
        FieldUtils.writeField(lessCompiler, "out", out, true);
    	when(cx.newObject(scope)).thenReturn(compileScope);
        
        JavaScriptException javaScriptException = new JavaScriptException(null, null, 0);
        when(compiler.call(cx, compileScope, null, new Object[] {})).thenThrow(javaScriptException);
        
        assertEquals(css, lessCompiler.compile(less));
    }
    
    @Test
    public void testCompress() throws Exception {
        mockStatic(Context.class);
        when(Context.enter()).thenReturn(cx);
        lessCompiler.setCompress(true);
        FieldUtils.writeField(lessCompiler, "scope", scope, true);
        FieldUtils.writeField(lessCompiler, "compiler", compiler, true);
        FieldUtils.writeField(lessCompiler, "out", out, true);
    	when(cx.newObject(scope)).thenReturn(compileScope);
        
    	when(out.toString()).thenReturn(css);
        
        assertEquals(css, lessCompiler.compile(less));
        
        verify(compiler).call(cx, compileScope, null, new Object[] {});
    }
    
    @Test
    @Ignore
    public void testEncoding() throws Exception {
        mockStatic(Context.class);
        when(Context.enter()).thenReturn(cx);
        lessCompiler.setEncoding("utf-8");
        FieldUtils.writeField(lessCompiler, "scope", scope, true);
        FieldUtils.writeField(lessCompiler, "compiler", compiler, true);
        FieldUtils.writeField(lessCompiler, "out", out, true);
    	when(cx.newObject(scope)).thenReturn(compileScope);
        
        whenNew(LessSource.class).withArguments(inputFile).thenReturn(lessSource);
        when(lessSource.getNormalizedContent()).thenReturn(less);
        
    	when(out.toString("utf-8")).thenReturn(css);
        
        mockStatic(FileUtils.class);
        
        lessCompiler.compile(inputFile, outputFile);
                
        verify(compiler).call(cx, compileScope, null, new Object[] {});
        
        verifyStatic();
        FileUtils.writeStringToFile(outputFile, css, "utf-8");
    }
}<|MERGE_RESOLUTION|>--- conflicted
+++ resolved
@@ -24,19 +24,15 @@
 import static org.powermock.api.mockito.PowerMockito.verifyStatic;
 import static org.powermock.api.mockito.PowerMockito.when;
 import static org.powermock.api.mockito.PowerMockito.whenNew;
-
-import java.io.ByteArrayOutputStream;
 import java.io.File;
 import java.io.IOException;
 import java.io.InputStream;
 import java.io.InputStreamReader;
-import java.io.SequenceInputStream;
 import java.net.URL;
 import java.net.URLConnection;
 import java.util.Arrays;
 import java.util.Collections;
 import java.util.List;
-
 import org.apache.commons.io.FileUtils;
 import org.apache.commons.lang3.reflect.FieldUtils;
 import org.junit.Before;
@@ -48,15 +44,11 @@
 import org.mozilla.javascript.Context;
 import org.mozilla.javascript.Function;
 import org.mozilla.javascript.JavaScriptException;
-import org.mozilla.javascript.Script;
 import org.mozilla.javascript.Scriptable;
-import org.mozilla.javascript.ScriptableObject;
 import org.mozilla.javascript.tools.shell.Global;
 import org.powermock.core.classloader.annotations.PrepareForTest;
 import org.powermock.modules.junit4.PowerMockRunner;
-import org.lesscss.LessCompiler;
-import org.lesscss.LessException;
-import org.lesscss.LessSource;
+
 
 @PrepareForTest({Context.class, FileUtils.class, LessCompiler.class})
 @RunWith(PowerMockRunner.class)
@@ -71,7 +63,7 @@
     @Mock private Context cx;
     @Mock private Global global;
     @Mock private Scriptable scope;
-    @Mock private InterpretedFunction compiler;
+    @Mock private Function doIt;
     
     @Mock private URL envJsFile;
     @Mock private URLConnection envJsURLConnection;
@@ -81,7 +73,7 @@
     
     @Mock private URL lessJsFile;
     @Mock private URLConnection lessJsURLConnection;
-    private static final String lessJsURLToString = "less-rhino-1.7.0.js";
+    private static final String lessJsURLToString = "less.js";
     @Mock private InputStream lessJsInputStream;
     @Mock private InputStreamReader lessJsInputStreamReader;
     
@@ -89,13 +81,8 @@
     @Mock private File outputFile;
     @Mock private LessSource lessSource;
     
-    @Mock private ScriptableObject compileScope;
-    @Mock private ByteArrayOutputStream out;
-    
     private String less = "less";
     private String css = "css";
-    
-    public abstract static class InterpretedFunction implements Script, Function {}
     
     @Before
     public void setUp() throws Exception {
@@ -107,17 +94,12 @@
     
     @Test
     public void testNewLessCompiler() throws Exception {
-<<<<<<< HEAD
         assertEquals(LessCompiler.class.getClassLoader().getResource("META-INF/env.rhino.js"), FieldUtils.readField(lessCompiler, "envJs", true));
-        assertEquals(LessCompiler.class.getClassLoader().getResource("META-INF/less-2.6.0.js"), FieldUtils.readField(lessCompiler, "lessJs", true));
-=======
-        assertEquals(LessCompiler.class.getClassLoader().getResource("META-INF/less-rhino-1.7.0.js"), FieldUtils.readField(lessCompiler, "lessJs", true));
-        assertEquals(LessCompiler.class.getClassLoader().getResource("META-INF/lessc-rhino-1.7.0.js"), FieldUtils.readField(lessCompiler, "lesscJs", true));
->>>>>>> a7102a49
+        assertEquals(LessCompiler.class.getClassLoader().getResource("META-INF/less-2.7.1.js"), FieldUtils.readField(lessCompiler, "lessJs", true));
         assertEquals(Collections.EMPTY_LIST, FieldUtils.readField(lessCompiler, "customJs", true));
     }
     
-    @Test(expected = IllegalArgumentException.class)
+    @Test
     public void testSetEnvJs() throws Exception {
         URL envJsFile = new File("my-env.js").toURI().toURL();
         lessCompiler.setEnvJs(envJsFile);
@@ -159,7 +141,7 @@
         whenNew(Global.class).withNoArguments().thenReturn(global);
         
         when(cx.initStandardObjects(global)).thenReturn(scope);
-        when(cx.compileReader(lessJsInputStreamReader, lessJsURLToString, 1, null)).thenReturn(compiler);
+        when(cx.compileFunction(scope, COMPILE_STRING, "doIt.js", 1, null)).thenReturn(doIt);
         
         when(envJsFile.openConnection()).thenReturn(envJsURLConnection);
         when(envJsFile.toString()).thenReturn(envJsURLToString);
@@ -171,39 +153,6 @@
         when(lessJsURLConnection.getInputStream()).thenReturn(lessJsInputStream);
         whenNew(InputStreamReader.class).withArguments(lessJsInputStream).thenReturn(lessJsInputStreamReader);
 
-        lessCompiler.setLessJs(lessJsFile);
-        lessCompiler.init();
-        
-        verifyStatic();
-        Context.enter();
-        //verify(cx).setOptimizationLevel(-1);
-        verify(cx).setLanguageVersion(Context.VERSION_1_7);
-        
-        verifyNew(Global.class).withNoArguments();
-        verify(global).init(cx);
-        
-        // verify(envJsFile).openConnection();
-        //verify(envJsURLConnection).getInputStream();
-        //verifyNew(InputStreamReader.class).withArguments(envJsInputStream);
-        //verify(cx).evaluateReader(scope, envJsInputStreamReader, envJsURLToString, 1, null);
-        
-        // verify(lessJsFile).openConnection();
-        verify(lessJsURLConnection).getInputStream();
-        verify(cx).compileReader(null, lessJsURLToString, 1, null);
-    }
-    
-    @Test(expected = IllegalArgumentException.class)
-    public void testInitThrowsIllegalArgumentExceptionWhenNotAbleToInitilize() throws Exception {
-        mockStatic(Context.class);
-        when(Context.enter()).thenReturn(cx);
-        
-        whenNew(Global.class).withNoArguments().thenReturn(global);
-        
-        when(cx.initStandardObjects(global)).thenReturn(scope);
-        when(cx.compileReader(lessJsInputStreamReader, lessJsURLToString, 1, null)).thenReturn(compiler);
-        
-        when(envJsFile.openConnection()).thenThrow(new IOException());
-        
         lessCompiler.setEnvJs(envJsFile);
         lessCompiler.setLessJs(lessJsFile);
         lessCompiler.init();
@@ -216,6 +165,40 @@
         verifyNew(Global.class).withNoArguments();
         verify(global).init(cx);
         
+        // verify(envJsFile).openConnection();
+        verify(envJsURLConnection).getInputStream();
+        verifyNew(InputStreamReader.class).withArguments(envJsInputStream);
+        verify(cx).evaluateReader(scope, envJsInputStreamReader, envJsURLToString, 1, null);
+        
+        // verify(lessJsFile).openConnection();
+        verify(lessJsURLConnection).getInputStream();
+        verifyNew(InputStreamReader.class).withArguments(lessJsInputStream);
+        verify(cx).evaluateReader(scope, lessJsInputStreamReader, lessJsURLToString, 1, null);
+    }
+    
+    @Test(expected = IllegalStateException.class)
+    public void testInitThrowsIllegalStateExceptionWhenNotAbleToInitilize() throws Exception {
+        mockStatic(Context.class);
+        when(Context.enter()).thenReturn(cx);
+        
+        whenNew(Global.class).withNoArguments().thenReturn(global);
+        
+        when(cx.initStandardObjects(global)).thenReturn(scope);
+        
+        when(envJsFile.openConnection()).thenThrow(new IOException());
+        
+        lessCompiler.setEnvJs(envJsFile);
+        lessCompiler.setLessJs(lessJsFile);
+        lessCompiler.init();
+        
+        verifyStatic();
+        Context.enter();
+        verify(cx).setOptimizationLevel(-1);
+        verify(cx).setLanguageVersion(Context.VERSION_1_7);
+        
+        verifyNew(Global.class).withNoArguments();
+        verify(global).init(cx);
+        
         verify(envJsFile).openConnection();
         
         verify(logger).error(anyString(), (Throwable) anyObject());
@@ -230,42 +213,45 @@
         whenNew(Global.class).withNoArguments().thenReturn(global);
         
         when(cx.initStandardObjects(global)).thenReturn(scope);
-        when(cx.compileReader(null, lessJsURLToString, 1, null)).thenReturn(compiler);
+        when(cx.compileFunction(scope, COMPILE_STRING, "doIt.js", 1, null)).thenReturn(doIt);
         
         when(envJsFile.openConnection()).thenReturn(envJsURLConnection);
         when(envJsFile.toString()).thenReturn(envJsURLToString);
         when(envJsURLConnection.getInputStream()).thenReturn(envJsInputStream);
+        whenNew(InputStreamReader.class).withArguments(envJsInputStream).thenReturn(envJsInputStreamReader);
         
         when(lessJsFile.openConnection()).thenReturn(lessJsURLConnection);
         when(lessJsFile.toString()).thenReturn(lessJsURLToString);
         when(lessJsURLConnection.getInputStream()).thenReturn(lessJsInputStream);
-        whenNew(InputStreamReader.class).withArguments(lessJsInputStream).thenReturn(lessJsInputStreamReader);        
-
-    	when(cx.newObject(scope)).thenReturn(compileScope);
-    	whenNew(ByteArrayOutputStream.class).withNoArguments().thenReturn(out);
-    	when(out.toString()).thenReturn(css);
-        
+        whenNew(InputStreamReader.class).withArguments(lessJsInputStream).thenReturn(lessJsInputStreamReader);
+
+        when(doIt.call(cx, scope, null, new Object[]{less, false})).thenReturn(css);
+        
+        lessCompiler.setEnvJs(envJsFile);
         lessCompiler.setLessJs(lessJsFile);
         
         assertEquals(css, lessCompiler.compile(less));
         
         //verifyStatic();
-        //verify(cx).setOptimizationLevel(-1);
+        verify(cx).setOptimizationLevel(-1);
         verify(cx).setLanguageVersion(Context.VERSION_1_7);
         
         verifyNew(Global.class).withNoArguments();
         verify(global).init(cx);
         
         // verify(envJsFile).openConnection();
-        //verify(envJsURLConnection).getInputStream();
-        //verifyNew(InputStreamReader.class).withArguments(envJsInputStream);
-        //verify(cx).evaluateReader(scope, envJsInputStreamReader, envJsURLToString, 1, null);
+        verify(envJsURLConnection).getInputStream();
+        verifyNew(InputStreamReader.class).withArguments(envJsInputStream);
+        verify(cx).evaluateReader(scope, envJsInputStreamReader, envJsURLToString, 1, null);
         
         // verify(lessJsFile).openConnection();
         verify(lessJsURLConnection).getInputStream();
-        verify(cx).compileReader(null, lessJsURLToString, 1, null);
-                
-        verify(compiler).call(cx, compileScope, null, new Object[] {});
+        verifyNew(InputStreamReader.class).withArguments(lessJsInputStream);
+        verify(cx).evaluateReader(scope, lessJsInputStreamReader, lessJsURLToString, 1, null);
+        
+        verify(cx).compileFunction(scope, COMPILE_STRING, "doIt.js", 1, null);
+        
+        verify(doIt).call(cx, scope, null, new Object[]{less, false});
     }
     
     @Test
@@ -273,15 +259,13 @@
         mockStatic(Context.class);
         when(Context.enter()).thenReturn(cx);
         FieldUtils.writeField(lessCompiler, "scope", scope, true);
-        FieldUtils.writeField(lessCompiler, "compiler", compiler, true);
-        FieldUtils.writeField(lessCompiler, "out", out, true);
-    	when(cx.newObject(scope)).thenReturn(compileScope);
-        
-    	when(out.toString()).thenReturn(css);
+        FieldUtils.writeField(lessCompiler, "doIt", doIt, true);
+        
+        when(doIt.call(cx, scope, null, new Object[]{less, false})).thenReturn(css);
         
         assertEquals(css, lessCompiler.compile(less));
         
-        verify(compiler).call(cx, compileScope, null, new Object[] {});
+        verify(doIt).call(cx, scope, null, new Object[]{less, false});
     }
     
     @Test
@@ -290,18 +274,19 @@
         mockStatic(Context.class);
         when(Context.enter()).thenReturn(cx);
         FieldUtils.writeField(lessCompiler, "scope", scope, true);
-        FieldUtils.writeField(lessCompiler, "compiler", compiler, true);
-        FieldUtils.writeField(lessCompiler, "out", out, true);
-    	when(cx.newObject(scope)).thenReturn(compileScope);
+        FieldUtils.writeField(lessCompiler, "doIt", doIt, true);
         
         whenNew(LessSource.class).withArguments(inputFile).thenReturn(lessSource);
         when(lessSource.getNormalizedContent()).thenReturn(less);
         
-    	when(out.toString()).thenReturn(css);
+        when(doIt.call(cx, scope, null, new Object[]{less, false})).thenReturn(css);
         
         assertEquals(css, lessCompiler.compile(inputFile));
         
-        verify(compiler).call(cx, compileScope, null, new Object[] {});
+        verifyNew(LessSource.class).withArguments(inputFile);
+        verify(lessSource).getNormalizedContent();
+
+        verify(doIt).call(cx, scope, null, new Object[]{less, false});
     }
     
     @Test
@@ -310,20 +295,21 @@
         mockStatic(Context.class);
         when(Context.enter()).thenReturn(cx);
         FieldUtils.writeField(lessCompiler, "scope", scope, true);
-        FieldUtils.writeField(lessCompiler, "compiler", compiler, true);
-        FieldUtils.writeField(lessCompiler, "out", out, true);
-    	when(cx.newObject(scope)).thenReturn(compileScope);
+        FieldUtils.writeField(lessCompiler, "doIt", doIt, true);
         
         whenNew(LessSource.class).withArguments(inputFile).thenReturn(lessSource);
         when(lessSource.getNormalizedContent()).thenReturn(less);
         
-    	when(out.toString()).thenReturn(css);
+        when(doIt.call(cx, scope, null, new Object[]{less, false})).thenReturn(css);
         
         mockStatic(FileUtils.class);
         
         lessCompiler.compile(inputFile, outputFile);
-                
-        verify(compiler).call(cx, compileScope, null, new Object[] {});
+        
+        verifyNew(LessSource.class).withArguments(inputFile);
+        verify(lessSource).getNormalizedContent();
+        
+        verify(doIt).call(cx, scope, null, new Object[]{less, false});
         
         verifyStatic();
         FileUtils.writeStringToFile(outputFile, css, (String) null);
@@ -335,20 +321,21 @@
         mockStatic(Context.class);
         when(Context.enter()).thenReturn(cx);
         FieldUtils.writeField(lessCompiler, "scope", scope, true);
-        FieldUtils.writeField(lessCompiler, "compiler", compiler, true);
-        FieldUtils.writeField(lessCompiler, "out", out, true);
-    	when(cx.newObject(scope)).thenReturn(compileScope);
+        FieldUtils.writeField(lessCompiler, "doIt", doIt, true);
         
         whenNew(LessSource.class).withArguments(inputFile).thenReturn(lessSource);
         when(lessSource.getNormalizedContent()).thenReturn(less);
         
-    	when(out.toString()).thenReturn(css);
+        when(doIt.call(cx, scope, null, new Object[]{less, false})).thenReturn(css);
         
         mockStatic(FileUtils.class);
         
         lessCompiler.compile(inputFile, outputFile, true);
-                
-        verify(compiler).call(cx, compileScope, null, new Object[] {});
+        
+        verifyNew(LessSource.class).withArguments(inputFile);
+        verify(lessSource).getNormalizedContent();
+        
+        verify(doIt).call(cx, scope, null, new Object[]{less, false});
         
         verifyStatic();
         FileUtils.writeStringToFile(outputFile, css, (String) null);
@@ -360,24 +347,26 @@
         mockStatic(Context.class);
         when(Context.enter()).thenReturn(cx);
         FieldUtils.writeField(lessCompiler, "scope", scope, true);
-        FieldUtils.writeField(lessCompiler, "compiler", compiler, true);
-        FieldUtils.writeField(lessCompiler, "out", out, true);
-    	when(cx.newObject(scope)).thenReturn(compileScope);
+        FieldUtils.writeField(lessCompiler, "doIt", doIt, true);
         
         when(outputFile.exists()).thenReturn(false);
         
         whenNew(LessSource.class).withArguments(inputFile).thenReturn(lessSource);
         when(lessSource.getNormalizedContent()).thenReturn(less);
         
-    	when(out.toString()).thenReturn(css);
+        when(doIt.call(cx, scope, null, new Object[]{less, false})).thenReturn(css);
         
         mockStatic(FileUtils.class);
         
         lessCompiler.compile(inputFile, outputFile, false);
         
+        verifyNew(LessSource.class).withArguments(inputFile);
+        
         verify(outputFile).exists();
-                
-        verify(compiler).call(cx, compileScope, null, new Object[] {});
+        
+        verify(lessSource).getNormalizedContent();
+        
+        verify(doIt).call(cx, scope, null, new Object[]{less, false});
         
         verifyStatic();
         FileUtils.writeStringToFile(outputFile, css, (String) null);
@@ -389,25 +378,31 @@
         mockStatic(Context.class);
         when(Context.enter()).thenReturn(cx);
         FieldUtils.writeField(lessCompiler, "scope", scope, true);
-        FieldUtils.writeField(lessCompiler, "compiler", compiler, true);
-        FieldUtils.writeField(lessCompiler, "out", out, true);
-    	when(cx.newObject(scope)).thenReturn(compileScope);
+        FieldUtils.writeField(lessCompiler, "doIt", doIt, true);
+        
+        whenNew(LessSource.class).withArguments(inputFile).thenReturn(lessSource);
         
         when(outputFile.exists()).thenReturn(true);
         when(outputFile.lastModified()).thenReturn(1l);
         
-        when(inputFile.lastModified()).thenReturn(2l);
-                
-    	when(out.toString()).thenReturn(css);
+        when(lessSource.getLastModifiedIncludingImports()).thenReturn(2l);
+        when(lessSource.getNormalizedContent()).thenReturn(less);
+        
+        when(doIt.call(cx, scope, null, new Object[]{less, false})).thenReturn(css);
         
         mockStatic(FileUtils.class);
         
         lessCompiler.compile(inputFile, outputFile, false);
-                
+        
+        verifyNew(LessSource.class).withArguments(inputFile);
+        
         verify(outputFile).exists();
         verify(outputFile).lastModified();
-                
-        verify(compiler).call(cx, compileScope, null, new Object[] {});
+        
+        verify(lessSource).getLastModifiedIncludingImports();
+        verify(lessSource).getNormalizedContent();
+        
+        verify(doIt).call(cx, scope, null, new Object[]{less, false});
         
         verifyStatic();
         FileUtils.writeStringToFile(outputFile, css, (String) null);
@@ -419,9 +414,7 @@
         mockStatic(Context.class);
         when(Context.enter()).thenReturn(cx);
         FieldUtils.writeField(lessCompiler, "scope", scope, true);
-        FieldUtils.writeField(lessCompiler, "compiler", compiler, true);
-        FieldUtils.writeField(lessCompiler, "out", out, true);
-    	when(cx.newObject(scope)).thenReturn(compileScope);
+        FieldUtils.writeField(lessCompiler, "doIt", doIt, true);
         
         whenNew(LessSource.class).withArguments(inputFile).thenReturn(lessSource);
         
@@ -431,10 +424,13 @@
         when(lessSource.getLastModifiedIncludingImports()).thenReturn(1l);
         
         lessCompiler.compile(inputFile, outputFile, false);
-                
+        
+        verifyNew(LessSource.class).withArguments(inputFile);
+        
         verify(outputFile).exists();
         verify(outputFile).lastModified();
         
+        verify(lessSource).getLastModifiedIncludingImports();
     }
     
     @Test
@@ -442,19 +438,17 @@
         mockStatic(Context.class);
         when(Context.enter()).thenReturn(cx);
         FieldUtils.writeField(lessCompiler, "scope", scope, true);
-        FieldUtils.writeField(lessCompiler, "compiler", compiler, true);
-        FieldUtils.writeField(lessCompiler, "out", out, true);
-    	when(cx.newObject(scope)).thenReturn(compileScope);
-        
-        when(lessSource.getNormalizedContent()).thenReturn(less);
-        
-    	when(out.toString()).thenReturn(css);
+        FieldUtils.writeField(lessCompiler, "doIt", doIt, true);
+        
+        when(lessSource.getNormalizedContent()).thenReturn(less);
+        
+        when(doIt.call(cx, scope, null, new Object[]{less, false})).thenReturn(css);
         
         assertEquals(css, lessCompiler.compile(lessSource));
         
         verify(lessSource).getNormalizedContent();
         
-        verify(compiler).call(cx, compileScope, null, new Object[] {});
+        verify(doIt).call(cx, scope, null, new Object[]{less, false});
     }
     
     @Test
@@ -462,13 +456,11 @@
         mockStatic(Context.class);
         when(Context.enter()).thenReturn(cx);
         FieldUtils.writeField(lessCompiler, "scope", scope, true);
-        FieldUtils.writeField(lessCompiler, "compiler", compiler, true);
-        FieldUtils.writeField(lessCompiler, "out", out, true);
-    	when(cx.newObject(scope)).thenReturn(compileScope);
-        
-        when(lessSource.getNormalizedContent()).thenReturn(less);
-        
-    	when(out.toString()).thenReturn(css);
+        FieldUtils.writeField(lessCompiler, "doIt", doIt, true);
+        
+        when(lessSource.getNormalizedContent()).thenReturn(less);
+        
+        when(doIt.call(cx, scope, null, new Object[]{less, false})).thenReturn(css);
         
         mockStatic(FileUtils.class);
         
@@ -476,7 +468,7 @@
         
         verify(lessSource).getNormalizedContent();
         
-        verify(compiler).call(cx, compileScope, null, new Object[] {});
+        verify(doIt).call(cx, scope, null, new Object[]{less, false});
         
         verifyStatic();
         FileUtils.writeStringToFile(outputFile, css, (String) null);
@@ -487,13 +479,11 @@
         mockStatic(Context.class);
         when(Context.enter()).thenReturn(cx);
         FieldUtils.writeField(lessCompiler, "scope", scope, true);
-        FieldUtils.writeField(lessCompiler, "compiler", compiler, true);
-        FieldUtils.writeField(lessCompiler, "out", out, true);
-    	when(cx.newObject(scope)).thenReturn(compileScope);
-        
-        when(lessSource.getNormalizedContent()).thenReturn(less);
-        
-    	when(out.toString()).thenReturn(css);
+        FieldUtils.writeField(lessCompiler, "doIt", doIt, true);
+        
+        when(lessSource.getNormalizedContent()).thenReturn(less);
+        
+        when(doIt.call(cx, scope, null, new Object[]{less, false})).thenReturn(css);
         
         mockStatic(FileUtils.class);
         
@@ -501,7 +491,7 @@
         
         verify(lessSource).getNormalizedContent();
         
-        verify(compiler).call(cx, compileScope, null, new Object[] {});
+        verify(doIt).call(cx, scope, null, new Object[]{less, false});
         
         verifyStatic();
         FileUtils.writeStringToFile(outputFile, css, (String) null);
@@ -512,15 +502,13 @@
         mockStatic(Context.class);
         when(Context.enter()).thenReturn(cx);
         FieldUtils.writeField(lessCompiler, "scope", scope, true);
-        FieldUtils.writeField(lessCompiler, "compiler", compiler, true);
-        FieldUtils.writeField(lessCompiler, "out", out, true);
-    	when(cx.newObject(scope)).thenReturn(compileScope);
+        FieldUtils.writeField(lessCompiler, "doIt", doIt, true);
         
         when(outputFile.exists()).thenReturn(false);
         
         when(lessSource.getNormalizedContent()).thenReturn(less);
         
-    	when(out.toString()).thenReturn(css);
+        when(doIt.call(cx, scope, null, new Object[]{less, false})).thenReturn(css);
         
         mockStatic(FileUtils.class);
         
@@ -530,7 +518,7 @@
         
         verify(lessSource).getNormalizedContent();
         
-        verify(compiler).call(cx, compileScope, null, new Object[] {});
+        verify(doIt).call(cx, scope, null, new Object[]{less, false});
         
         verifyStatic();
         FileUtils.writeStringToFile(outputFile, css, (String) null);
@@ -541,9 +529,7 @@
         mockStatic(Context.class);
         when(Context.enter()).thenReturn(cx);
         FieldUtils.writeField(lessCompiler, "scope", scope, true);
-        FieldUtils.writeField(lessCompiler, "compiler", compiler, true);
-        FieldUtils.writeField(lessCompiler, "out", out, true);
-    	when(cx.newObject(scope)).thenReturn(compileScope);
+        FieldUtils.writeField(lessCompiler, "doIt", doIt, true);
         
         when(outputFile.exists()).thenReturn(true);
         when(outputFile.lastModified()).thenReturn(1l);
@@ -551,7 +537,7 @@
         when(lessSource.getLastModifiedIncludingImports()).thenReturn(2l);
         when(lessSource.getNormalizedContent()).thenReturn(less);
         
-    	when(out.toString()).thenReturn(css);
+        when(doIt.call(cx, scope, null, new Object[]{less, false})).thenReturn(css);
         
         mockStatic(FileUtils.class);
         
@@ -563,7 +549,7 @@
         verify(lessSource).getLastModifiedIncludingImports();
         verify(lessSource).getNormalizedContent();
         
-        verify(compiler).call(cx, compileScope, null, new Object[] {});
+        verify(doIt).call(cx, scope, null, new Object[]{less, false});
         
         verifyStatic();
         FileUtils.writeStringToFile(outputFile, css, (String) null);
@@ -574,9 +560,7 @@
         mockStatic(Context.class);
         when(Context.enter()).thenReturn(cx);
         FieldUtils.writeField(lessCompiler, "scope", scope, true);
-        FieldUtils.writeField(lessCompiler, "compiler", compiler, true);
-        FieldUtils.writeField(lessCompiler, "out", out, true);
-    	when(cx.newObject(scope)).thenReturn(compileScope);
+        FieldUtils.writeField(lessCompiler, "doIt", doIt, true);
         
         when(outputFile.exists()).thenReturn(true);
         when(outputFile.lastModified()).thenReturn(2l);
@@ -596,12 +580,10 @@
         mockStatic(Context.class);
         when(Context.enter()).thenReturn(cx);
         FieldUtils.writeField(lessCompiler, "scope", scope, true);
-        FieldUtils.writeField(lessCompiler, "compiler", compiler, true);
-        FieldUtils.writeField(lessCompiler, "out", out, true);
-    	when(cx.newObject(scope)).thenReturn(compileScope);
+        FieldUtils.writeField(lessCompiler, "doIt", doIt, true);
         
         JavaScriptException javaScriptException = new JavaScriptException(null, null, 0);
-        when(compiler.call(cx, compileScope, null, new Object[] {})).thenThrow(javaScriptException);
+        when(doIt.call(cx, scope, null, new Object[]{less, false})).thenThrow(javaScriptException);
         
         assertEquals(css, lessCompiler.compile(less));
     }
@@ -612,15 +594,13 @@
         when(Context.enter()).thenReturn(cx);
         lessCompiler.setCompress(true);
         FieldUtils.writeField(lessCompiler, "scope", scope, true);
-        FieldUtils.writeField(lessCompiler, "compiler", compiler, true);
-        FieldUtils.writeField(lessCompiler, "out", out, true);
-    	when(cx.newObject(scope)).thenReturn(compileScope);
-        
-    	when(out.toString()).thenReturn(css);
+        FieldUtils.writeField(lessCompiler, "doIt", doIt, true);
+        
+        when(doIt.call(cx, scope, null, new Object[]{less, true})).thenReturn(css);
         
         assertEquals(css, lessCompiler.compile(less));
         
-        verify(compiler).call(cx, compileScope, null, new Object[] {});
+        verify(doIt).call(cx, scope, null, new Object[]{less, true});
     }
     
     @Test
@@ -630,20 +610,21 @@
         when(Context.enter()).thenReturn(cx);
         lessCompiler.setEncoding("utf-8");
         FieldUtils.writeField(lessCompiler, "scope", scope, true);
-        FieldUtils.writeField(lessCompiler, "compiler", compiler, true);
-        FieldUtils.writeField(lessCompiler, "out", out, true);
-    	when(cx.newObject(scope)).thenReturn(compileScope);
+        FieldUtils.writeField(lessCompiler, "doIt", doIt, true);
         
         whenNew(LessSource.class).withArguments(inputFile).thenReturn(lessSource);
         when(lessSource.getNormalizedContent()).thenReturn(less);
         
-    	when(out.toString("utf-8")).thenReturn(css);
+        when(doIt.call(cx, scope, null, new Object[]{less, false})).thenReturn(css);
         
         mockStatic(FileUtils.class);
         
         lessCompiler.compile(inputFile, outputFile);
-                
-        verify(compiler).call(cx, compileScope, null, new Object[] {});
+        
+        verifyNew(LessSource.class).withArguments(inputFile);
+        verify(lessSource).getNormalizedContent();
+        
+        verify(doIt).call(cx, scope, null, new Object[]{less, false});
         
         verifyStatic();
         FileUtils.writeStringToFile(outputFile, css, "utf-8");
