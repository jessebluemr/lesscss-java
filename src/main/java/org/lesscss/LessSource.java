/* Copyright 2011-2012 The Apache Software Foundation.
 *
 * Licensed under the Apache License, Version 2.0 (the "License");
 * you may not use this file except in compliance with the License.
 * You may obtain a copy of the License at
 *
 *      http://www.apache.org/licenses/LICENSE-2.0
 *
 * Unless required by applicable law or agreed to in writing, software
 * distributed under the License is distributed on an "AS IS" BASIS,
 * WITHOUT WARRANTIES OR CONDITIONS OF ANY KIND, either express or implied.
 * See the License for the specific language governing permissions and
 * limitations under the License.
 */
package org.lesscss;

import java.io.FileNotFoundException;
import java.io.IOException;
import java.io.InputStream;
import java.nio.charset.Charset;
import java.util.LinkedHashMap;
import java.util.Map;
import java.util.regex.Matcher;
import java.util.regex.Pattern;
import static java.util.regex.Pattern.MULTILINE;

import org.apache.commons.io.IOUtils;

/**
 * Represents the metadata and content of a LESS source.
 *
 * @author Marcel Overdijk
 */
public class LessSource {

    /**
     * The <code>Pattern</code> used to match imported files.
     */
<<<<<<< HEAD
    private static final Pattern IMPORT_PATTERN = Pattern.compile("^(?!\\s*//\\s*)@import\\s+(url\\(|\\((less|css)\\))?\\s*(\"|')(.+)\\s*(\"|')(\\))?\\s*;.*$", MULTILINE);
=======
    private static final Pattern IMPORT_PATTERN = Pattern.compile("^(?!\\s*//\\s*).*(@import\\s+(url\\()?\\s*(\"|')(.+)\\s*(\"|')(\\))?\\s*;).*$", MULTILINE);
>>>>>>> 5dbf33a6

    private Resource resource;
    private String content;
    private String normalizedContent;
    private Map<String, LessSource> imports = new LinkedHashMap<String, LessSource>();

    /**
     * Constructs a new <code>LessSource</code>.
     * <p>
     * This will read the metadata and content of the LESS source, and will automatically resolve the imports.
     * </p>
     * <p>
     * The resource is read using the default Charset of the platform
     * </p>
     *
     * @param resource The <code>File</code> reference to the LESS source to read.
     * @throws FileNotFoundException If the LESS source (or one of its imports) could not be found.
     * @throws IOException If the LESS source cannot be read.
     */
    public LessSource(Resource resource) throws FileNotFoundException, IOException {
        this(resource, Charset.defaultCharset());
    }

    /**
     * Constructs a new <code>LessSource</code>.
     * <p>
     * This will read the metadata and content of the LESS resource, and will automatically resolve the imports.
     * </p>
     *
     * @param resource The <code>File</code> reference to the LESS resource to read.
     * @param charset charset used to read the less resource.
     * @throws FileNotFoundException If the LESS resource (or one of its imports) could not be found.
     * @throws IOException If the LESS resource cannot be read.
     */
    public LessSource(Resource resource, Charset charset) throws IOException {
        if (resource == null) {
            throw new IllegalArgumentException("Resource must not be null.");
        }
        if (!resource.exists()) {
            throw new IOException("Resource " + resource + " not found.");
        }
        this.resource = resource;
        this.content = this.normalizedContent = loadResource(resource, charset);
        resolveImports();
    }

    private String loadResource(Resource resource, Charset charset) throws IOException {
        InputStream inputStream = null;
        try {
            inputStream = resource.getInputStream();
            return IOUtils.toString(inputStream, charset.name());
        }
        finally {
            inputStream.close();
        }
    }

    /**
     * Returns the absolute pathname of the LESS source.
     *
     * @return The absolute pathname of the LESS source.
     */
    public String getAbsolutePath() {
        return resource.toString();
    }

    /**
     * Returns the content of the LESS source.
     *
     * @return The content of the LESS source.
     */
    public String getContent() {
        return content;
    }

    /**
     * Returns the normalized content of the LESS source.
     * <p>
     * The normalized content represents the LESS source as a flattened source
     * where import statements have been resolved and replaced by the actual
     * content.
     * </p>
     *
     * @return The normalized content of the LESS source.
     */
    public String getNormalizedContent() {
        return normalizedContent;
    }

    /**
     * Returns the time that the LESS source was last modified.
     *
     * @return A <code>long</code> value representing the time the resource was last modified, measured in milliseconds since the epoch (00:00:00 GMT, January 1, 1970).
     */
    public long getLastModified() {
        return resource.lastModified();
    }

    /**
     * Returns the time that the LESS source, or one of its imports, was last modified.
     *
     * @return A <code>long</code> value representing the time the resource was last modified, measured in milliseconds since the epoch (00:00:00 GMT, January 1, 1970).
     */
    public long getLastModifiedIncludingImports() {
        long lastModified = getLastModified();
        for (Map.Entry<String, LessSource> entry : imports.entrySet()) {
            LessSource importedLessSource = entry.getValue();
            long importedLessSourceLastModified = importedLessSource.getLastModifiedIncludingImports();
            if (importedLessSourceLastModified > lastModified) {
                lastModified = importedLessSourceLastModified;
            }
        }
        return lastModified;
    }

    /**
     * Returns the LESS sources imported by this LESS source.
     * <p>
     * The returned imports are represented by a
     * <code>Map&lt;String, LessSource&gt;</code> which contains the filename and the
     * <code>LessSource</code>.
     * </p>
     *
     * @return The LESS sources imported by this LESS source.
     */
    public Map<String, LessSource> getImports() {
        return imports;
    }

    private void resolveImports() throws FileNotFoundException, IOException {
        Matcher importMatcher = IMPORT_PATTERN.matcher(normalizedContent);
        while (importMatcher.find()) {
<<<<<<< HEAD
            String importedResource = importMatcher.group(4);
            importedResource = importedResource.matches(".*\\.(le?|c)ss$") ? importedResource : importedResource + ".less";
            String importType = importMatcher.group(2)==null ? "less" : importMatcher.group(2);
            boolean css = importedResource.matches(".*css$");
            if (importType.equals("less") || !css) {
                    LessSource importedLessSource = new LessSource(resource.createRelative(importedResource));
                    imports.put(importedResource, importedLessSource);
                    normalizedContent = normalizedContent.substring(0, importMatcher.start()) + importedLessSource.getNormalizedContent() + normalizedContent.substring(importMatcher.end());
=======
            String importedFile = importMatcher.group(4);
            importedFile = importedFile.matches(".*\\.(le?|c)ss$") ? importedFile : importedFile + ".less";
            boolean css = importedFile.matches(".*css$");
            if (!css) {
                    LessSource importedLessSource = new LessSource(new File(file.getParentFile(), importedFile));
                    imports.put(importedFile, importedLessSource);
                    normalizedContent = normalizedContent.substring(0, importMatcher.start(1)) + importedLessSource.getNormalizedContent() + normalizedContent.substring(importMatcher.end(1));
>>>>>>> 5dbf33a6
                    importMatcher = IMPORT_PATTERN.matcher(normalizedContent);
            }
        }
    }
}<|MERGE_RESOLUTION|>--- conflicted
+++ resolved
@@ -36,11 +36,7 @@
     /**
      * The <code>Pattern</code> used to match imported files.
      */
-<<<<<<< HEAD
-    private static final Pattern IMPORT_PATTERN = Pattern.compile("^(?!\\s*//\\s*)@import\\s+(url\\(|\\((less|css)\\))?\\s*(\"|')(.+)\\s*(\"|')(\\))?\\s*;.*$", MULTILINE);
-=======
-    private static final Pattern IMPORT_PATTERN = Pattern.compile("^(?!\\s*//\\s*).*(@import\\s+(url\\()?\\s*(\"|')(.+)\\s*(\"|')(\\))?\\s*;).*$", MULTILINE);
->>>>>>> 5dbf33a6
+    private static final Pattern IMPORT_PATTERN = Pattern.compile("^(?!\\s*//\\s*).*(@import\\s+(url\\(|\\((less|css)\\))?\\s*(\"|')(.+)\\s*(\"|')(\\))?\\s*;).*$", MULTILINE);
 
     private Resource resource;
     private String content;
@@ -173,7 +169,6 @@
     private void resolveImports() throws FileNotFoundException, IOException {
         Matcher importMatcher = IMPORT_PATTERN.matcher(normalizedContent);
         while (importMatcher.find()) {
-<<<<<<< HEAD
             String importedResource = importMatcher.group(4);
             importedResource = importedResource.matches(".*\\.(le?|c)ss$") ? importedResource : importedResource + ".less";
             String importType = importMatcher.group(2)==null ? "less" : importMatcher.group(2);
@@ -181,16 +176,7 @@
             if (importType.equals("less") || !css) {
                     LessSource importedLessSource = new LessSource(resource.createRelative(importedResource));
                     imports.put(importedResource, importedLessSource);
-                    normalizedContent = normalizedContent.substring(0, importMatcher.start()) + importedLessSource.getNormalizedContent() + normalizedContent.substring(importMatcher.end());
-=======
-            String importedFile = importMatcher.group(4);
-            importedFile = importedFile.matches(".*\\.(le?|c)ss$") ? importedFile : importedFile + ".less";
-            boolean css = importedFile.matches(".*css$");
-            if (!css) {
-                    LessSource importedLessSource = new LessSource(new File(file.getParentFile(), importedFile));
-                    imports.put(importedFile, importedLessSource);
                     normalizedContent = normalizedContent.substring(0, importMatcher.start(1)) + importedLessSource.getNormalizedContent() + normalizedContent.substring(importMatcher.end(1));
->>>>>>> 5dbf33a6
                     importMatcher = IMPORT_PATTERN.matcher(normalizedContent);
             }
         }
