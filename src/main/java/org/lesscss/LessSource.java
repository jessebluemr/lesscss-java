<<<<<<< HEAD
/* Copyright 2011-2012 The Apache Software Foundation.
 *
 * Licensed under the Apache License, Version 2.0 (the "License");
 * you may not use this file except in compliance with the License.
 * You may obtain a copy of the License at
 *
 *      http://www.apache.org/licenses/LICENSE-2.0
 *
 * Unless required by applicable law or agreed to in writing, software
 * distributed under the License is distributed on an "AS IS" BASIS,
 * WITHOUT WARRANTIES OR CONDITIONS OF ANY KIND, either express or implied.
 * See the License for the specific language governing permissions and
 * limitations under the License.
 */
package org.lesscss;

import static java.util.regex.Pattern.MULTILINE;
import java.io.File;
import java.io.FileNotFoundException;
import java.io.IOException;
import java.util.HashMap;
import java.util.LinkedHashMap;
import java.util.Map;
import java.util.regex.Matcher;
import java.util.regex.Pattern;
import org.apache.commons.io.FileUtils;

/**
 * Represents the metadata and content of a LESS source.
 *
 * @author Marcel Overdijk
 */
public class LessSource {

    /**
     * The
     * <code>Pattern</code> used to match imported files.
     */
    private static final Pattern IMPORT_PATTERN = Pattern.compile("^(?!\\s*//\\s*)@import\\s+(url\\()?\\s*\"(.+)\\s*\"(\\))?\\s*;.*$", MULTILINE);
    private File file;
    private String content;
    private String normalizedContent;
    private Map<String, LessSource> imports = new LinkedHashMap<String, LessSource>();

    /**
     * Constructs a new
     * <code>LessSource</code>.
     * <p>
     * This will read the metadata and content of the LESS source, and will automatically resolve the imports.
     * </p>
     *
     * @param file The <code>File</code> reference to the LESS source to read.
     * @throws FileNotFoundException If the LESS source (or one of its imports) could not be found.
     * @throws IOException If the LESS source cannot be read.
     */
    public LessSource(File file) throws FileNotFoundException, IOException {
        if (file == null) {
            throw new IllegalArgumentException("File must not be null.");
        }
        if (!file.exists()) {
            throw new FileNotFoundException("File " + file.getAbsolutePath() + " not found.");
        }
        this.file = file;
        this.content = this.normalizedContent = getContent(file);
        resolveImports();
    }

    /**
     * Returns the absolute pathname of the LESS source.
     *
     * @return The absolute pathname of the LESS source.
     */
    public String getAbsolutePath() {
        return file.getAbsolutePath();
    }

    /**
     * Returns the content of the LESS source.
     *
     * @return The content of the LESS source.
     */
    public String getContent() {
        return content;
    }

    /**
     * Returns the normalized content of the LESS source.
     * <p>
     * The normalized content represents the LESS source as a flattened source
     * where import statements have been resolved and replaced by the actual
     * content.
     * </p>
     *
     * @return The normalized content of the LESS source.
     */
    public String getNormalizedContent() {
        return normalizedContent;
    }

    /**
     * Returns the time that the LESS source was last modified.
     *
     * @return A <code>long</code> value representing the time the file was last modified, measured in milliseconds since the epoch (00:00:00 GMT, January 1, 1970).
     */
    public long getLastModified() {
        return file.lastModified();
    }

    /**
     * Returns the time that the LESS source, or one of its imports, was last modified.
     *
     * @return A <code>long</code> value representing the time the file was last modified, measured in milliseconds since the epoch (00:00:00 GMT, January 1, 1970).
     */
    public long getLastModifiedIncludingImports() {
        long lastModified = getLastModified();
        for (Map.Entry<String, LessSource> entry : imports.entrySet()) {
            LessSource importedLessSource = entry.getValue();
            long importedLessSourceLastModified = importedLessSource.getLastModifiedIncludingImports();
            if (importedLessSourceLastModified > lastModified) {
                lastModified = importedLessSourceLastModified;
            }
        }
        return lastModified;
    }

    /**
     * Returns the LESS sources imported by this LESS source.
     * <p>
     * The returned imports are represented by a
     * <code>Map&lt;String, LessSource&gt;</code> which contains the filename and the
     * <code>LessSource</code>.
     * </p>
     *
     * @return The LESS sources imported by this LESS source.
     */
    public Map<String, LessSource> getImports() {
        return imports;
    }

    private void resolveImports() throws FileNotFoundException, IOException {
        Matcher importMatcher = IMPORT_PATTERN.matcher(normalizedContent);
        while (importMatcher.find()) {
            String importedFile = importMatcher.group(2);
            importedFile = importedFile.matches(".*\\.(le?|c)ss$") ? importedFile : importedFile + ".less";
            boolean css = importedFile.matches(".*css$");
            if (!css) {
                LessSource importedLessSource = new LessSource(new File(file.getParentFile(), importedFile));
                imports.put(importedFile, importedLessSource);
                normalizedContent = normalizedContent.substring(0, importMatcher.start()) + importedLessSource.getNormalizedContent() + normalizedContent.substring(importMatcher.end());
                importMatcher = IMPORT_PATTERN.matcher(normalizedContent);
            }
        }
    }
    private static final Map<String, String> CACHE = new HashMap<String, String>();

    private static synchronized String getContent(File f) throws IOException {
        String key = f.getAbsolutePath();
        String c = null;
        if (key != null) {
            c = CACHE.get(key);
        }
        if (c == null) {
            c = FileUtils.readFileToString(f);
            CACHE.put(key, c);
        }
        return c;
    }
}
=======
/* Copyright 2011-2012 The Apache Software Foundation.
 *
 * Licensed under the Apache License, Version 2.0 (the "License");
 * you may not use this file except in compliance with the License.
 * You may obtain a copy of the License at
 *
 *      http://www.apache.org/licenses/LICENSE-2.0
 *
 * Unless required by applicable law or agreed to in writing, software
 * distributed under the License is distributed on an "AS IS" BASIS,
 * WITHOUT WARRANTIES OR CONDITIONS OF ANY KIND, either express or implied.
 * See the License for the specific language governing permissions and
 * limitations under the License.
 */
package org.lesscss;

import java.io.FileNotFoundException;
import java.io.IOException;
import java.io.InputStream;
import java.nio.charset.Charset;
import java.util.LinkedHashMap;
import java.util.Map;
import java.util.regex.Matcher;
import java.util.regex.Pattern;
import static java.util.regex.Pattern.MULTILINE;

import org.apache.commons.io.IOUtils;

/**
 * Represents the metadata and content of a LESS source.
 *
 * @author Marcel Overdijk
 */
public class LessSource {

    /**
     * The <code>Pattern</code> used to match imported files.
     */
    private static final Pattern IMPORT_PATTERN = Pattern.compile("^(?!\\s*//\\s*).*(@import\\s+(url\\(|\\((less|css)\\))?\\s*(\"|')(.+)\\s*(\"|')(\\))?\\s*;).*$", MULTILINE);

    private Resource resource;
    private String content;
    private String normalizedContent;
    private Map<String, LessSource> imports = new LinkedHashMap<String, LessSource>();

    /**
     * Constructs a new <code>LessSource</code>.
     * <p>
     * This will read the metadata and content of the LESS source, and will automatically resolve the imports.
     * </p>
     * <p>
     * The resource is read using the default Charset of the platform
     * </p>
     *
     * @param resource The <code>File</code> reference to the LESS source to read.
     * @throws FileNotFoundException If the LESS source (or one of its imports) could not be found.
     * @throws IOException If the LESS source cannot be read.
     */
    public LessSource(Resource resource) throws FileNotFoundException, IOException {
        this(resource, Charset.defaultCharset());
    }

    /**
     * Constructs a new <code>LessSource</code>.
     * <p>
     * This will read the metadata and content of the LESS resource, and will automatically resolve the imports.
     * </p>
     *
     * @param resource The <code>File</code> reference to the LESS resource to read.
     * @param charset charset used to read the less resource.
     * @throws FileNotFoundException If the LESS resource (or one of its imports) could not be found.
     * @throws IOException If the LESS resource cannot be read.
     */
    public LessSource(Resource resource, Charset charset) throws IOException {
        if (resource == null) {
            throw new IllegalArgumentException("Resource must not be null.");
        }
        if (!resource.exists()) {
            throw new IOException("Resource " + resource + " not found.");
        }
        this.resource = resource;
        this.content = this.normalizedContent = loadResource(resource, charset);
        resolveImports();
    }

    private String loadResource(Resource resource, Charset charset) throws IOException {
        InputStream inputStream = null;
        try {
            inputStream = resource.getInputStream();
            return IOUtils.toString(inputStream, charset.name());
        }
        finally {
            inputStream.close();
        }
    }

    /**
     * Returns the absolute pathname of the LESS source.
     *
     * @return The absolute pathname of the LESS source.
     */
    public String getAbsolutePath() {
        return resource.toString();
    }

    /**
     * Returns the content of the LESS source.
     *
     * @return The content of the LESS source.
     */
    public String getContent() {
        return content;
    }

    /**
     * Returns the normalized content of the LESS source.
     * <p>
     * The normalized content represents the LESS source as a flattened source
     * where import statements have been resolved and replaced by the actual
     * content.
     * </p>
     *
     * @return The normalized content of the LESS source.
     */
    public String getNormalizedContent() {
        return normalizedContent;
    }

    /**
     * Returns the time that the LESS source was last modified.
     *
     * @return A <code>long</code> value representing the time the resource was last modified, measured in milliseconds since the epoch (00:00:00 GMT, January 1, 1970).
     */
    public long getLastModified() {
        return resource.lastModified();
    }

    /**
     * Returns the time that the LESS source, or one of its imports, was last modified.
     *
     * @return A <code>long</code> value representing the time the resource was last modified, measured in milliseconds since the epoch (00:00:00 GMT, January 1, 1970).
     */
    public long getLastModifiedIncludingImports() {
        long lastModified = getLastModified();
        for (Map.Entry<String, LessSource> entry : imports.entrySet()) {
            LessSource importedLessSource = entry.getValue();
            long importedLessSourceLastModified = importedLessSource.getLastModifiedIncludingImports();
            if (importedLessSourceLastModified > lastModified) {
                lastModified = importedLessSourceLastModified;
            }
        }
        return lastModified;
    }

    /**
     * Returns the LESS sources imported by this LESS source.
     * <p>
     * The returned imports are represented by a
     * <code>Map&lt;String, LessSource&gt;</code> which contains the filename and the
     * <code>LessSource</code>.
     * </p>
     *
     * @return The LESS sources imported by this LESS source.
     */
    public Map<String, LessSource> getImports() {
        return imports;
    }

    private void resolveImports() throws FileNotFoundException, IOException {
        Matcher importMatcher = IMPORT_PATTERN.matcher(normalizedContent);
        while (importMatcher.find()) {
            String importedResource = importMatcher.group(4);
            importedResource = importedResource.matches(".*\\.(le?|c)ss$") ? importedResource : importedResource + ".less";
            String importType = importMatcher.group(2)==null ? "less" : importMatcher.group(2);
            boolean css = importedResource.matches(".*css$");
            if (importType.equals("less") || !css) {
                    LessSource importedLessSource = new LessSource(resource.createRelative(importedResource));
                    imports.put(importedResource, importedLessSource);
                    normalizedContent = normalizedContent.substring(0, importMatcher.start(1)) + importedLessSource.getNormalizedContent() + normalizedContent.substring(importMatcher.end(1));
                    importMatcher = IMPORT_PATTERN.matcher(normalizedContent);
            }
        }
    }
}
>>>>>>> 9a41aeda
<|MERGE_RESOLUTION|>--- conflicted
+++ resolved
@@ -1,355 +1,202 @@
-<<<<<<< HEAD
-/* Copyright 2011-2012 The Apache Software Foundation.
- *
- * Licensed under the Apache License, Version 2.0 (the "License");
- * you may not use this file except in compliance with the License.
- * You may obtain a copy of the License at
- *
- *      http://www.apache.org/licenses/LICENSE-2.0
- *
- * Unless required by applicable law or agreed to in writing, software
- * distributed under the License is distributed on an "AS IS" BASIS,
- * WITHOUT WARRANTIES OR CONDITIONS OF ANY KIND, either express or implied.
- * See the License for the specific language governing permissions and
- * limitations under the License.
- */
-package org.lesscss;
-
-import static java.util.regex.Pattern.MULTILINE;
-import java.io.File;
-import java.io.FileNotFoundException;
-import java.io.IOException;
-import java.util.HashMap;
-import java.util.LinkedHashMap;
-import java.util.Map;
-import java.util.regex.Matcher;
-import java.util.regex.Pattern;
-import org.apache.commons.io.FileUtils;
-
-/**
- * Represents the metadata and content of a LESS source.
- *
- * @author Marcel Overdijk
- */
-public class LessSource {
-
-    /**
-     * The
-     * <code>Pattern</code> used to match imported files.
-     */
-    private static final Pattern IMPORT_PATTERN = Pattern.compile("^(?!\\s*//\\s*)@import\\s+(url\\()?\\s*\"(.+)\\s*\"(\\))?\\s*;.*$", MULTILINE);
-    private File file;
-    private String content;
-    private String normalizedContent;
-    private Map<String, LessSource> imports = new LinkedHashMap<String, LessSource>();
-
-    /**
-     * Constructs a new
-     * <code>LessSource</code>.
-     * <p>
-     * This will read the metadata and content of the LESS source, and will automatically resolve the imports.
-     * </p>
-     *
-     * @param file The <code>File</code> reference to the LESS source to read.
-     * @throws FileNotFoundException If the LESS source (or one of its imports) could not be found.
-     * @throws IOException If the LESS source cannot be read.
-     */
-    public LessSource(File file) throws FileNotFoundException, IOException {
-        if (file == null) {
-            throw new IllegalArgumentException("File must not be null.");
-        }
-        if (!file.exists()) {
-            throw new FileNotFoundException("File " + file.getAbsolutePath() + " not found.");
-        }
-        this.file = file;
-        this.content = this.normalizedContent = getContent(file);
-        resolveImports();
-    }
-
-    /**
-     * Returns the absolute pathname of the LESS source.
-     *
-     * @return The absolute pathname of the LESS source.
-     */
-    public String getAbsolutePath() {
-        return file.getAbsolutePath();
-    }
-
-    /**
-     * Returns the content of the LESS source.
-     *
-     * @return The content of the LESS source.
-     */
-    public String getContent() {
-        return content;
-    }
-
-    /**
-     * Returns the normalized content of the LESS source.
-     * <p>
-     * The normalized content represents the LESS source as a flattened source
-     * where import statements have been resolved and replaced by the actual
-     * content.
-     * </p>
-     *
-     * @return The normalized content of the LESS source.
-     */
-    public String getNormalizedContent() {
-        return normalizedContent;
-    }
-
-    /**
-     * Returns the time that the LESS source was last modified.
-     *
-     * @return A <code>long</code> value representing the time the file was last modified, measured in milliseconds since the epoch (00:00:00 GMT, January 1, 1970).
-     */
-    public long getLastModified() {
-        return file.lastModified();
-    }
-
-    /**
-     * Returns the time that the LESS source, or one of its imports, was last modified.
-     *
-     * @return A <code>long</code> value representing the time the file was last modified, measured in milliseconds since the epoch (00:00:00 GMT, January 1, 1970).
-     */
-    public long getLastModifiedIncludingImports() {
-        long lastModified = getLastModified();
-        for (Map.Entry<String, LessSource> entry : imports.entrySet()) {
-            LessSource importedLessSource = entry.getValue();
-            long importedLessSourceLastModified = importedLessSource.getLastModifiedIncludingImports();
-            if (importedLessSourceLastModified > lastModified) {
-                lastModified = importedLessSourceLastModified;
-            }
-        }
-        return lastModified;
-    }
-
-    /**
-     * Returns the LESS sources imported by this LESS source.
-     * <p>
-     * The returned imports are represented by a
-     * <code>Map&lt;String, LessSource&gt;</code> which contains the filename and the
-     * <code>LessSource</code>.
-     * </p>
-     *
-     * @return The LESS sources imported by this LESS source.
-     */
-    public Map<String, LessSource> getImports() {
-        return imports;
-    }
-
-    private void resolveImports() throws FileNotFoundException, IOException {
-        Matcher importMatcher = IMPORT_PATTERN.matcher(normalizedContent);
-        while (importMatcher.find()) {
-            String importedFile = importMatcher.group(2);
-            importedFile = importedFile.matches(".*\\.(le?|c)ss$") ? importedFile : importedFile + ".less";
-            boolean css = importedFile.matches(".*css$");
-            if (!css) {
-                LessSource importedLessSource = new LessSource(new File(file.getParentFile(), importedFile));
-                imports.put(importedFile, importedLessSource);
-                normalizedContent = normalizedContent.substring(0, importMatcher.start()) + importedLessSource.getNormalizedContent() + normalizedContent.substring(importMatcher.end());
-                importMatcher = IMPORT_PATTERN.matcher(normalizedContent);
-            }
-        }
-    }
-    private static final Map<String, String> CACHE = new HashMap<String, String>();
-
-    private static synchronized String getContent(File f) throws IOException {
-        String key = f.getAbsolutePath();
-        String c = null;
-        if (key != null) {
-            c = CACHE.get(key);
-        }
-        if (c == null) {
-            c = FileUtils.readFileToString(f);
-            CACHE.put(key, c);
-        }
-        return c;
-    }
-}
-=======
-/* Copyright 2011-2012 The Apache Software Foundation.
- *
- * Licensed under the Apache License, Version 2.0 (the "License");
- * you may not use this file except in compliance with the License.
- * You may obtain a copy of the License at
- *
- *      http://www.apache.org/licenses/LICENSE-2.0
- *
- * Unless required by applicable law or agreed to in writing, software
- * distributed under the License is distributed on an "AS IS" BASIS,
- * WITHOUT WARRANTIES OR CONDITIONS OF ANY KIND, either express or implied.
- * See the License for the specific language governing permissions and
- * limitations under the License.
- */
-package org.lesscss;
-
-import java.io.FileNotFoundException;
-import java.io.IOException;
-import java.io.InputStream;
-import java.nio.charset.Charset;
-import java.util.LinkedHashMap;
-import java.util.Map;
-import java.util.regex.Matcher;
-import java.util.regex.Pattern;
-import static java.util.regex.Pattern.MULTILINE;
-
-import org.apache.commons.io.IOUtils;
-
-/**
- * Represents the metadata and content of a LESS source.
- *
- * @author Marcel Overdijk
- */
-public class LessSource {
-
-    /**
-     * The <code>Pattern</code> used to match imported files.
-     */
-    private static final Pattern IMPORT_PATTERN = Pattern.compile("^(?!\\s*//\\s*).*(@import\\s+(url\\(|\\((less|css)\\))?\\s*(\"|')(.+)\\s*(\"|')(\\))?\\s*;).*$", MULTILINE);
-
-    private Resource resource;
-    private String content;
-    private String normalizedContent;
-    private Map<String, LessSource> imports = new LinkedHashMap<String, LessSource>();
-
-    /**
-     * Constructs a new <code>LessSource</code>.
-     * <p>
-     * This will read the metadata and content of the LESS source, and will automatically resolve the imports.
-     * </p>
-     * <p>
-     * The resource is read using the default Charset of the platform
-     * </p>
-     *
-     * @param resource The <code>File</code> reference to the LESS source to read.
-     * @throws FileNotFoundException If the LESS source (or one of its imports) could not be found.
-     * @throws IOException If the LESS source cannot be read.
-     */
-    public LessSource(Resource resource) throws FileNotFoundException, IOException {
-        this(resource, Charset.defaultCharset());
-    }
-
-    /**
-     * Constructs a new <code>LessSource</code>.
-     * <p>
-     * This will read the metadata and content of the LESS resource, and will automatically resolve the imports.
-     * </p>
-     *
-     * @param resource The <code>File</code> reference to the LESS resource to read.
-     * @param charset charset used to read the less resource.
-     * @throws FileNotFoundException If the LESS resource (or one of its imports) could not be found.
-     * @throws IOException If the LESS resource cannot be read.
-     */
-    public LessSource(Resource resource, Charset charset) throws IOException {
-        if (resource == null) {
-            throw new IllegalArgumentException("Resource must not be null.");
-        }
-        if (!resource.exists()) {
-            throw new IOException("Resource " + resource + " not found.");
-        }
-        this.resource = resource;
-        this.content = this.normalizedContent = loadResource(resource, charset);
-        resolveImports();
-    }
-
-    private String loadResource(Resource resource, Charset charset) throws IOException {
-        InputStream inputStream = null;
-        try {
-            inputStream = resource.getInputStream();
-            return IOUtils.toString(inputStream, charset.name());
-        }
-        finally {
-            inputStream.close();
-        }
-    }
-
-    /**
-     * Returns the absolute pathname of the LESS source.
-     *
-     * @return The absolute pathname of the LESS source.
-     */
-    public String getAbsolutePath() {
-        return resource.toString();
-    }
-
-    /**
-     * Returns the content of the LESS source.
-     *
-     * @return The content of the LESS source.
-     */
-    public String getContent() {
-        return content;
-    }
-
-    /**
-     * Returns the normalized content of the LESS source.
-     * <p>
-     * The normalized content represents the LESS source as a flattened source
-     * where import statements have been resolved and replaced by the actual
-     * content.
-     * </p>
-     *
-     * @return The normalized content of the LESS source.
-     */
-    public String getNormalizedContent() {
-        return normalizedContent;
-    }
-
-    /**
-     * Returns the time that the LESS source was last modified.
-     *
-     * @return A <code>long</code> value representing the time the resource was last modified, measured in milliseconds since the epoch (00:00:00 GMT, January 1, 1970).
-     */
-    public long getLastModified() {
-        return resource.lastModified();
-    }
-
-    /**
-     * Returns the time that the LESS source, or one of its imports, was last modified.
-     *
-     * @return A <code>long</code> value representing the time the resource was last modified, measured in milliseconds since the epoch (00:00:00 GMT, January 1, 1970).
-     */
-    public long getLastModifiedIncludingImports() {
-        long lastModified = getLastModified();
-        for (Map.Entry<String, LessSource> entry : imports.entrySet()) {
-            LessSource importedLessSource = entry.getValue();
-            long importedLessSourceLastModified = importedLessSource.getLastModifiedIncludingImports();
-            if (importedLessSourceLastModified > lastModified) {
-                lastModified = importedLessSourceLastModified;
-            }
-        }
-        return lastModified;
-    }
-
-    /**
-     * Returns the LESS sources imported by this LESS source.
-     * <p>
-     * The returned imports are represented by a
-     * <code>Map&lt;String, LessSource&gt;</code> which contains the filename and the
-     * <code>LessSource</code>.
-     * </p>
-     *
-     * @return The LESS sources imported by this LESS source.
-     */
-    public Map<String, LessSource> getImports() {
-        return imports;
-    }
-
-    private void resolveImports() throws FileNotFoundException, IOException {
-        Matcher importMatcher = IMPORT_PATTERN.matcher(normalizedContent);
-        while (importMatcher.find()) {
-            String importedResource = importMatcher.group(4);
-            importedResource = importedResource.matches(".*\\.(le?|c)ss$") ? importedResource : importedResource + ".less";
-            String importType = importMatcher.group(2)==null ? "less" : importMatcher.group(2);
-            boolean css = importedResource.matches(".*css$");
-            if (importType.equals("less") || !css) {
-                    LessSource importedLessSource = new LessSource(resource.createRelative(importedResource));
-                    imports.put(importedResource, importedLessSource);
-                    normalizedContent = normalizedContent.substring(0, importMatcher.start(1)) + importedLessSource.getNormalizedContent() + normalizedContent.substring(importMatcher.end(1));
-                    importMatcher = IMPORT_PATTERN.matcher(normalizedContent);
-            }
-        }
-    }
-}
->>>>>>> 9a41aeda
+/* Copyright 2011-2012 The Apache Software Foundation.
+ *
+ * Licensed under the Apache License, Version 2.0 (the "License");
+ * you may not use this file except in compliance with the License.
+ * You may obtain a copy of the License at
+ *
+ *      http://www.apache.org/licenses/LICENSE-2.0
+ *
+ * Unless required by applicable law or agreed to in writing, software
+ * distributed under the License is distributed on an "AS IS" BASIS,
+ * WITHOUT WARRANTIES OR CONDITIONS OF ANY KIND, either express or implied.
+ * See the License for the specific language governing permissions and
+ * limitations under the License.
+ */
+package org.lesscss;
+
+import java.io.FileNotFoundException;
+import java.io.IOException;
+import java.io.InputStream;
+import java.nio.charset.Charset;
+import java.util.LinkedHashMap;
+import java.util.Map;
+import java.util.regex.Matcher;
+import java.util.regex.Pattern;
+import static java.util.regex.Pattern.MULTILINE;
+
+import org.apache.commons.io.IOUtils;
+
+/**
+ * Represents the metadata and content of a LESS source.
+ *
+ * @author Marcel Overdijk
+ */
+public class LessSource {
+
+    /**
+     * The <code>Pattern</code> used to match imported files.
+     */
+    private static final Pattern IMPORT_PATTERN = Pattern.compile("^(?!\\s*//\\s*).*(@import\\s+(?:url\\(|\\((less|css)\\))?\\s*(?:\"|')(.+)\\s*(?:\"|')\\)?\\s*;).*$", MULTILINE);
+
+    private Resource resource;
+    private String content;
+    private String normalizedContent;
+    private Map<String, LessSource> imports = new LinkedHashMap<String, LessSource>();
+
+    /**
+     * Constructs a new <code>LessSource</code>.
+     * <p>
+     * This will read the metadata and content of the LESS source, and will automatically resolve the imports.
+     * </p>
+     * <p>
+     * The resource is read using the default Charset of the platform
+     * </p>
+     *
+     * @param resource The <code>File</code> reference to the LESS source to read.
+     * @throws FileNotFoundException If the LESS source (or one of its imports) could not be found.
+     * @throws IOException If the LESS source cannot be read.
+     */
+    public LessSource(Resource resource) throws FileNotFoundException, IOException {
+        this(resource, Charset.defaultCharset());
+    }
+
+    /**
+     * Constructs a new <code>LessSource</code>.
+     * <p>
+     * This will read the metadata and content of the LESS resource, and will automatically resolve the imports.
+     * </p>
+     *
+     * @param resource The <code>File</code> reference to the LESS resource to read.
+     * @param charset charset used to read the less resource.
+     * @throws FileNotFoundException If the LESS resource (or one of its imports) could not be found.
+     * @throws IOException If the LESS resource cannot be read.
+     */
+    public LessSource(Resource resource, Charset charset) throws IOException {
+        if (resource == null) {
+            throw new IllegalArgumentException("Resource must not be null.");
+        }
+        if (!resource.exists()) {
+            throw new IOException("Resource " + resource + " not found.");
+        }
+        this.resource = resource;
+        this.content = this.normalizedContent = loadResource(resource, charset);
+        resolveImports();
+    }
+
+    private String loadResource(Resource resource, Charset charset) throws IOException {
+        InputStream inputStream = null;
+        try {
+            inputStream = resource.getInputStream();
+            return IOUtils.toString(inputStream, charset.name());
+        }
+        finally {
+            if (inputStream!=null){
+                inputStream.close();
+            }
+        }
+    }
+
+    /**
+     * Returns the absolute pathname of the LESS source.
+     *
+     * @return The absolute pathname of the LESS source.
+     */
+    public String getAbsolutePath() {
+        return resource.toString();
+    }
+
+    /**
+     * Returns the content of the LESS source.
+     *
+     * @return The content of the LESS source.
+     */
+    public String getContent() {
+        return content;
+    }
+
+    /**
+     * Returns the normalized content of the LESS source.
+     * <p>
+     * The normalized content represents the LESS source as a flattened source
+     * where import statements have been resolved and replaced by the actual
+     * content.
+     * </p>
+     *
+     * @return The normalized content of the LESS source.
+     */
+    public String getNormalizedContent() {
+        return normalizedContent;
+    }
+
+    /**
+     * Returns the time that the LESS source was last modified.
+     *
+     * @return A <code>long</code> value representing the time the resource was last modified, measured in milliseconds since the epoch (00:00:00 GMT, January 1, 1970).
+     */
+    public long getLastModified() {
+        return resource.lastModified();
+    }
+
+    /**
+     * Returns the time that the LESS source, or one of its imports, was last modified.
+     *
+     * @return A <code>long</code> value representing the time the resource was last modified, measured in milliseconds since the epoch (00:00:00 GMT, January 1, 1970).
+     */
+    public long getLastModifiedIncludingImports() {
+        long lastModified = getLastModified();
+        for (Map.Entry<String, LessSource> entry : imports.entrySet()) {
+            LessSource importedLessSource = entry.getValue();
+            long importedLessSourceLastModified = importedLessSource.getLastModifiedIncludingImports();
+            if (importedLessSourceLastModified > lastModified) {
+                lastModified = importedLessSourceLastModified;
+            }
+        }
+        return lastModified;
+    }
+
+    /**
+     * Returns the LESS sources imported by this LESS source.
+     * <p>
+     * The returned imports are represented by a
+     * <code>Map&lt;String, LessSource&gt;</code> which contains the filename and the
+     * <code>LessSource</code>.
+     * </p>
+     *
+     * @return The LESS sources imported by this LESS source.
+     */
+    public Map<String, LessSource> getImports() {
+        return imports;
+    }
+
+    private void resolveImports() throws FileNotFoundException, IOException {
+        Matcher importMatcher = IMPORT_PATTERN.matcher(normalizedContent);
+        while (importMatcher.find()) {
+            String importedResource = importMatcher.group(3);
+            importedResource = importedResource.matches(".*\\.(le?|c)ss$") ? importedResource : importedResource + ".less";
+            String importType = importMatcher.group(2)==null ? "less" : importMatcher.group(2);
+            boolean less = importedResource.matches(".*\\.less$");
+            if (importType.equals("less") || less) {
+                    LessSource importedLessSource = new LessSource(resource.createRelative(importedResource));
+                    imports.put(importedResource, importedLessSource);
+                    normalizedContent = normalizedContent.substring(0, importMatcher.start(1)) + importedLessSource.getNormalizedContent() + normalizedContent.substring(importMatcher.end(1));
+                    importMatcher = IMPORT_PATTERN.matcher(normalizedContent);
+            }
+        }
+    }
+    
+    /*
+    private static final Map<String, String> CACHE = new HashMap<String, String>();
+
+    private static synchronized String getContent(File f) throws IOException {
+        String key = f.getAbsolutePath();
+        String c = null;
+        if (key != null) {
+            c = CACHE.get(key);
+}
+        if (c == null) {
+            c = FileUtils.readFileToString(f);
+            CACHE.put(key, c);
+        }
+        return c;
+    }*/
+}